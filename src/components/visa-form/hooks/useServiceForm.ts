--- conflicted
+++ resolved
@@ -587,7 +587,6 @@
         );
       }
 
-<<<<<<< HEAD
       // Update application status to paid
       if (applicationId) {
         const { error } = await supabase
@@ -603,27 +602,8 @@
         if (error) {
           console.error("Error updating application payment status:", error);
           toast.error("Failed to update application status");
-          return;
-=======
-          // Get the updated application data for payment confirmation email
-          const { data: applicationData, error: fetchError } = await supabase
-            .from("visa_applications")
-            .select("*")
-            .eq("id", applicationId)
-            .single();
-
-          if (!fetchError && applicationData) {
-            // Send payment confirmation email to customer
-            await sendPaymentConfirmationEmail(
-              applicationId,
-              applicationData,
-              paymentInfo
-            );
-          }
->>>>>>> 229c7a43
         }
-
-        // Send payment confirmation email to customer
+        // Always send payment confirmation email if applicationData exists
         if (applicationData) {
           await sendPaymentConfirmationEmail(applicationId, applicationData, paymentInfo);
         }
